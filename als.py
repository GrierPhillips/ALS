--- conflicted
+++ resolved
@@ -20,14 +20,8 @@
 from sklearn.utils.validation import (check_array, check_is_fitted,
                                       check_random_state)
 
-<<<<<<< HEAD
-# pylint: disable=E1101
-np.seterr(divide='ignore')
-POOL_SIZE = cpu_count()
-=======
 
 # pylint: disable=E1101,W0212
->>>>>>> e21f5667
 
 
 def root_mean_squared_error(true, pred):
@@ -81,12 +75,8 @@
     Y : array-like, shape (m_samples, q_attributes)
         Array of item attributes. Each row represents an item.
 
-<<<<<<< HEAD
     def __init__(self, rank, lambda_=0.1, tolerance=0.001, seed=None):
         """Create instance of ALS with given parameters.
-=======
-    """
->>>>>>> e21f5667
 
     def __init__(self, X, Y):
         """Initialize instance of DataHolder."""
@@ -182,65 +172,6 @@
         X : {array-like, sparse matrix}, shape (n_samples, m_samples)
             Constant matrix representing the data to be modeled.
 
-<<<<<<< HEAD
-        """
-        idx = self.ratings.indptr
-        col_arr = self.item_feats[:, self.ratings.indices]
-        submat_list = [
-            col_arr[:, row:col] for row, col in zip(idx[:-1], idx[1:])]
-        submats = np.empty(len(submat_list), dtype=object)
-        for row, submat in enumerate(submat_list):
-            submats[row] = submat
-        return submats
-
-    def make_user_submats(self):
-        """Construct array of all the user submatrices from a ratings matrix.
-
-        Returns:
-            submats (np.ndarray): Array containing the submatrix constructed by
-                selecting the columns from the user features for the ratings
-                that exist for each column in the ratings matrix.
-
-        """
-        ratings = self.ratings.tocsc()
-        idx = ratings.indptr
-        col_arr = self.user_feats[:, ratings.indices]
-        submat_list = [
-            col_arr[:, row:col] for row, col in zip(idx[:-1], idx[1:])]
-        submats = np.empty(len(submat_list), dtype=object)
-        for row, submat in enumerate(submat_list):
-            submats[row] = submat
-        return submats
-
-    def fit(self, ratings):
-        """Fit the model to the given ratings.
-
-        Args:
-            ratings (numpy.ndarray or scipy.sparse): Ratings matrix of users x
-                items.
-
-        """
-        self.ratings = ratings
-        rmse = float('inf')
-        diff = rmse
-        self.item_feats = self.rand.rand((self.rank, self.ratings.shape[1]))
-        course_avg = self.ratings.sum(0) / (self.ratings != 0).sum(0)
-        course_avg[np.isnan(course_avg)] = 0
-        self.item_feats[0] = course_avg
-        self.user_feats = np.zeros((self.rank, self.ratings.shape[0]))
-        while diff > self.tolerance:
-            self.user_feats = np.load(f)
-            self.update_users()
-            self.update_items()
-            true = self.ratings.data
-            non_zeros = self.ratings.nonzero()
-            pred = np.array([
-                self.predict_one(user, item)
-                for user, item in zip(non_zeros[0], non_zeros[1])])
-            new_rmse = self.root_mean_squared_error(true, pred)
-            diff = rmse - new_rmse
-            rmse = new_rmse
-=======
         Returns
         -------
         user_feats : array, shape (k_components, n_samples)
@@ -298,7 +229,6 @@
             self.user_feats[:, X[i]].T.dot(self.item_feats[:, Y[i]])
             for i in range(X.shape[0])])
         return predictions
->>>>>>> e21f5667
 
     def predict_one(self, user, item):
         """Given a user and item provide the predicted rating.
@@ -358,22 +288,11 @@
             predicted by the model.
 
         """
-<<<<<<< HEAD
-        if not isinstance(self.item_feats, np.ndarray):
-            raise Exception('The model must be fit before generating a score.')
-        ratings = csr_matrix((true.Rating, (true.User, true.Item)))
-        non_zeros = ratings.nonzero()
-        pred = np.array([
-            self.predict_one(user, item)
-            for user, item in zip(non_zeros[0], non_zeros[1])])
-        rmse = self.root_mean_squared_error(ratings.data, pred)
-=======
         check_is_fitted(self, ['item_feats', 'user_feats'])
         pred = np.array([
             self.user_feats[:, X[i][0]].T.dot(self.item_feats[:, X[i][1]])
             for i in range(X.shape[0])])
         rmse = -root_mean_squared_error(y, pred)
->>>>>>> e21f5667
         return rmse
 
     def update_user(self, user, item, rating):
@@ -389,111 +308,6 @@
         user : integer
             Index for the user.
 
-<<<<<<< HEAD
-    def update_users(self):
-        """Update the user features."""
-        user_arrays = np.array_split(
-            np.arange(self.ratings.shape[0]), POOL_SIZE)
-        item_submats = self.make_item_submats()
-        item_submat_arrays = np.array_split(item_submats, POOL_SIZE)
-        rows = np.array_split(
-            np.array(np.hsplit(self.ratings.data, self.ratings.indptr[1:-1])),
-            POOL_SIZE)
-        self._update_parallel(user_arrays, item_submat_arrays, rows, 'user')
-
-    def update_items(self):
-        """Update the item features."""
-        item_arrays = np.array_split(
-            np.arange(self.ratings.shape[1]), POOL_SIZE)
-        user_submats = self.make_user_submats()
-        user_submat_arrays = np.array_split(user_submats, POOL_SIZE)
-        rows = np.array_split(
-            np.array(np.hsplit(
-                self.ratings.tocsc().data,
-                self.ratings.tocsc().indptr[1:-1])),
-            POOL_SIZE)
-        self._update_parallel(item_arrays, user_submat_arrays, rows, 'item')
-
-    def _update_parallel(self, arrays, submat_arrays, rows, features):
-        """Update the given features in parallel.
-
-        Args:
-            arrays (np.ndarray): Array of indices that represent which column
-                of the features is being updated.
-            submat_arrays (np.ndarray): Array of submatrices that will be used
-                to calculate the update.
-            rows (np.ndarray): Array of arrays that contain the ratings for the
-                given feature column.
-            features (string): The features that will be updated either 'user'
-                or 'item'
-
-        """
-        with ProcessPoolExecutor() as pool:
-            params = {'rank': self.rank, 'lambda_': self.lambda_}
-            results = pool.map(
-                self._thread_update_features,
-                zip(arrays, submat_arrays, rows, repeat(params)))
-            for result in results:
-                for index, value in result.items():
-                    if features == 'item':
-                        self.item_feats[:, index] = value
-                    else:
-                        self.user_feats[:, index] = value
-
-    def _thread_update_features(self, args):
-        """Split updates of feature matrices to multiple threads.
-
-        Args:
-            indices (np.ndarray): Array of integers representing the index of
-                the user or item that is to be updated.
-            submats (np.ndarray): Array of submatrices that will be used for
-                updating the features.
-            rows (np.ndarray): Array of rows that contain the ratings for the
-                given user or item.
-            params (dict): Parameters for the ALS algorithm
-        Returns:
-            data (dict): Dictionary of data with the user or item to be updated
-                as key and the array of features as the values.
-
-        """
-        indices, submats, rows, params = args
-        rank = params['rank']
-        lambda_ = params['lambda_']
-        data = {}
-        with ThreadPoolExecutor() as pool:
-            threads = {
-                pool.submit(self._update_one, item_submat, row, rank, lambda_):
-                ind for ind, item_submat, row in zip(indices, submats, rows)}
-        for thread in as_completed(threads):
-            ind = threads[thread]
-            result = thread.result()
-            data[ind] = result
-        return data
-
-    @staticmethod
-    def _update_one(submat, row, rank, lam):
-        """Update a single column for one of the feature matrices.
-
-        Args:
-            submat (np.ndarray): Submatrix of columns or rows from ratings
-                corresponding to the reviews by a user or on an item.
-            row (np.ndarray): Array of the ratings for the given item or user.
-            rank (int): The rank of the feature arrays.
-            lambda_ (float): The regularization parameter.
-        Returns:
-            col (np.ndarray): An array that represents a column from the
-                feature matrix that is to be updated.
-
-        """
-        num_ratings = row.size
-        reg_sums = submat.dot(submat.T) + lam * num_ratings * np.eye(rank)
-        feature_sums = submat.dot(row[np.newaxis].T)
-        try:
-            col = np.linalg.inv(reg_sums).dot(feature_sums)
-        except LinAlgError:
-            col = np.zeros((1, rank))
-        return col.flatten()
-=======
         item : integer
             Index for the item
 
@@ -509,7 +323,6 @@
 
     def add_user(self, user_id):
         """Add a user to the model.
->>>>>>> e21f5667
 
         When a new user is added append a new row to the data matrix and
         create a new column in user_feats. When the new user rates an item,
@@ -523,38 +336,11 @@
             The index for the user.
 
         """
-<<<<<<< HEAD
-        self.ratings[user, item] = rating
-        submat = self.item_feats[:, self.ratings[user].indices]
-        row = self.ratings[user].data
-        col = self._update_one(submat, row, self.rank, self.lambda_)
-        self.user_feats[:, user] = col
-
-    def add_user(self, user_id):
-        """Add a user to the model.
-
-        When a new user is added append a new row to the ratings matrix and
-        create a new column in user_feats. When the new user rates an item,
-        the model will be ready insert the rating and use the update_user
-        method to calculate the least squares approximation of the user
-        features.
-
-        Args:
-            user_id (int): The index of the user in the ratings matrix.
-
-        """
-        shape = self.ratings._shape  # pylint: disable=W0212
-        if user_id >= shape[0]:
-            shape = (shape[0] + 1, shape[1])
-        self.ratings.indptr = np.hstack(
-            (self.ratings.indptr, self.ratings.indptr[-1]))
-=======
         shape = self.data._shape
         if user_id >= shape[0]:
             shape = (shape[0] + 1, shape[1])
         self.data.indptr = np.hstack(
             (self.data.indptr, self.data.indptr[-1]))
->>>>>>> e21f5667
         if user_id >= self.user_feats.shape[1]:
             new_col = np.zeros((self.rank, 1))
             self.user_feats = np.hstack((self.user_feats, new_col))